CFLAGS = -Wall -g -O2
<<<<<<< HEAD
SRCS = hazmat.c randombytes.c sss.c keccak.c tweetnacl.c
OBJS := ${SRCS:.c=.o}
=======
SRCS = hazmat.c serialize.c sss.c keccak.c tweetnacl.c
OBJS = ${SRCS:.c=.o}
LDFLAGS = -L./randombytes
LDLIBS = -lrandombytes
>>>>>>> 015b1494

all: libsss.a

libsss.a: randombytes/librandombytes.a $(OBJS)
	$(AR) -rcs libsss.a $^

randombytes/librandombytes.a:
	$(MAKE) -C randombytes librandombytes.a

# Force unrolling loops on hazmat.c
hazmat.o: CFLAGS += -funroll-loops

%.out: %.o randombytes/librandombytes.a
	$(CC) -o $@ $(CFLAGS) $(LDFLAGS) $^ $(LOADLIBES) $(LDLIBS)
	$(MEMCHECK) ./$@

test_hazmat.out: $(filter-out hazmat.o,$(OBJS))
test_sss.out: $(OBJS)
test_serialize.out: $(OBJS)

.PHONY: test
test: test_hazmat.out test_serialize.out test_sss.out

.PHONY: clean
clean:
	$(MAKE) -C randombytes $@
	$(RM) *.o *.gch *.a *.out<|MERGE_RESOLUTION|>--- conflicted
+++ resolved
@@ -1,13 +1,6 @@
 CFLAGS = -Wall -g -O2
-<<<<<<< HEAD
 SRCS = hazmat.c randombytes.c sss.c keccak.c tweetnacl.c
 OBJS := ${SRCS:.c=.o}
-=======
-SRCS = hazmat.c serialize.c sss.c keccak.c tweetnacl.c
-OBJS = ${SRCS:.c=.o}
-LDFLAGS = -L./randombytes
-LDLIBS = -lrandombytes
->>>>>>> 015b1494
 
 all: libsss.a
 
